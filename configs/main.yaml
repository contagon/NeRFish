--- conflicted
+++ resolved
@@ -14,13 +14,8 @@
   checkpoint_interval: 50
   resume: True
 
-<<<<<<< HEAD
   render_interval: 100
   render_length: -1
-=======
-  render_interval: 10
-  render_num_images: 10
->>>>>>> 3f73cd2d
 
   train_intrinsics: True
   train_R: False
