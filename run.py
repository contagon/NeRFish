# General imports.
import os
import random
import hydra
import imageio
import numpy as np
import torch
import tqdm
from omegaconf import DictConfig
import matplotlib.pyplot as plt

import pypose as pp
from fish_nerf.ray import (
    get_random_pixels_from_image,
    get_rays_from_pixels,
)

from fish_nerf.create import create_model
from utils.dataset import get_dataset, trivial_collate
from utils.render import render_images, render_images_in_poses
from utils.datasaver import IterationState
from utils.plot import animate_pose, plot_params
np.set_printoptions(suppress=True, precision=3, linewidth=100)


def train(cfg):
    torch.manual_seed(cfg.seed)
    for_plotting = IterationState(cfg.data.traj_data_root)


    # Load the training/validation data.
    train_dataset, val_dataset = get_dataset(
        traj_data_root=cfg.data.traj_data_root,
        image_shape=[cfg.data.image_shape[1], cfg.data.image_shape[0]],
    )

    train_dataloader = torch.utils.data.DataLoader(
        train_dataset,
        batch_size=1,  # One image at a time, and the batches are of ray samples.
        shuffle=True,
        num_workers=0,
        collate_fn=trivial_collate,
    )

    # Create model
    var_t = cfg.data.var_t if cfg.training.train_t else 0
    var_R = cfg.data.var_R if cfg.training.train_R else 0
    noise = pp.randn_SE3(train_dataset.num_frames, sigma=[var_t, var_R]).cuda()
    poses_est = train_dataset.poses_gt@noise
    model, camera, pose_model, optimizer, lr_scheduler, start_epoch, checkpoint_path = create_model(cfg, train_dataset.num_frames, poses_est)

    # Keep track of the camera poses (NED) seen so far (to sample from for validation).
    seen_camera_poses = set()

    # Run the main training loop.
    for epoch in range(start_epoch, cfg.training.num_epochs):
        t_range = tqdm.tqdm(enumerate(train_dataloader), total=len(train_dataloader))

        pose_est = pose_model()
        pose_error = (train_dataset.poses_gt.Inv()@pose_est).Log().norm() # torch.linalg.inv(pose_gt)@pose

        for iteration, batch in t_range:
            idx, image, pose_gt = batch[0] # Batches are not collated, so `batch` is a list of samples. Take the first one only. NOTE(yoraish): This means that a batch size larger than 1 passed to the torch.utils.data.DataLoader will be a waste of work, and the first sample in the batch will be used (and incorreectly so, since we'll try to index into the tensor and things will probably break).
            pose = pose_model(idx)
            seen_camera_poses.add(idx)

            # Sample rays. The xy grid is of shape (2, N), where N is the number of rays. The first row is the x (column) coordinates, and the second row is the y (row) coordinates. By convention, the image origin is top left, and the x axis is to the right, and the y axis is down.
            pixel_coords, pixel_xys = get_random_pixels_from_image(
                cfg.training.batch_size, camera.model
            )

            if cfg.debug:
                # Show the valid mask.
                image_np = camera.model.get_valid_mask().cpu().numpy()
                plt.imshow(image_np)
                plt.show()

                # Show the sampled pixels.
                image_np = image.squeeze(0).cpu().numpy().transpose(1, 2, 0) * 0
                image_np[pixel_coords.cpu()[1, :], pixel_coords.cpu()[0, :]] = 1
                plt.imshow(image_np)
                plt.show()

            # A ray bundle is a collection of rays. RayBundle Object includes origins, directions, sample_points, sample_lengths. Origins are tensor (N, 3) in NED world frame, directions are tensor (N, 3) of unit vectors our of the camera origin defined in its own NED origin, sample_points are tensor (N, S, 3), sample_lengths are tensor (N, S - 1) of the lengths of the segments between sample_points.
            ray_bundle = get_rays_from_pixels(pixel_coords, camera.model, model.X_ned_cam, pose, debug=cfg.debug)
          
            # Sample the image at the sampled pixels. rgb_gt is of shape (N, 3), where N is the number of rays.
            rgb_gt = image[:, :, pixel_coords[1, :].long(), pixel_coords[0, :].long()].squeeze(0).transpose(0, 1)

            # Run model forward
            out = model(ray_bundle)

            # Calculate loss
            loss = torch.nn.functional.mse_loss(out["feature"], rgb_gt)

            # Take the training step.
            optimizer.zero_grad()
            loss.backward()
            optimizer.step()

            t_range.set_description(f"Epoch: {epoch:04d}, Loss: {loss:.06f}, FOV: {camera.forward():.03f}, Pose: {pose_error:.04f}")
            t_range.refresh()

            for_plotting.append(loss=loss.item(), fov=camera.forward().item())

        # Adjust the learning rate.
        lr_scheduler.step()

        pose_model.apply_delta()

        for_plotting.end_epoch(pose=pose_model().tensor().detach().cpu().numpy())

        # Checkpoint.
        if (
            epoch % cfg.training.checkpoint_interval == 0
            and len(cfg.training.checkpoint_path) > 0
            and epoch > 0
        ):
            print(f"Storing checkpoint {checkpoint_path}.")

            data_to_store = {
                "model": model.state_dict(),
                "camera": camera.state_dict(),
                "pose": pose_model.state_dict(),
                "optimizer": optimizer.state_dict(),
                "epoch": epoch,
            }

            file = f"{checkpoint_path}_data.npz"
            for_plotting.save(file)

            torch.save(data_to_store, checkpoint_path)

        # Render
        if epoch % cfg.training.render_interval == 0 and epoch > 0:
            with torch.no_grad():
                # We can rednder images in a given pose, outputting a list of images showing the camera rotating around its own axis.
                # Choose a random camera pose.
                if cfg.vis_style == "random_pose":
                    idx = random.sample(seen_camera_poses, 1)[0]
                    random_pose = pose_model(idx)
                    print(f"Rendering at pose {random_pose}.")
                    test_images = render_images(
                        model,
                        camera,
                        translation = random_pose[:3, 3],
                        num_images=20,
                    )
                
                # We can also use a torch dataset to render images. The poses from the dataset are used as input to the model and the output is rendered, concaternated with the ground truth image, and returned. Note that we can also optionally fix the heading of the camera to xyzw = 0001.
                if cfg.vis_style == "trajectory":
                    print("Rendering Trajectory")
                    test_images, fig = render_images_in_poses(
                        model,
                        camera,
                        pose_model,
                        train_dataset,
<<<<<<< HEAD
                        num_images=cfg.training.render_length,
                        fix_heading = False
=======
                        num_images=cfg.render_num_images,
                        fix_heading = True
>>>>>>> 3f73cd2d
                    )
                    fig.savefig(f'results/training_{epoch}_traj.png')
                    fig.clf()

                imageio.mimsave(
                    f"results/training_{epoch}.gif",
                    [np.uint8(im * 255) for im in test_images],
                )


def render(cfg):
    # Load the training/validation data.
    train_dataset, val_dataset = get_dataset(
        traj_data_root=cfg.data.traj_data_root,
        image_shape=[cfg.data.image_shape[1], cfg.data.image_shape[0]],
    )

    # Create model
    poses = train_dataset.poses_gt.clone()
    model, camera, pose_model, optimizer, lr_scheduler, start_epoch, checkpoint_path = create_model(cfg, train_dataset.num_frames, poses)

    # Figure out our save folder
    data_type = cfg.data.traj_data_root.split(os.sep)[1]
    out_folder = os.path.join('media', data_type)
    if not os.path.exists(out_folder):
        os.mkdir(out_folder)

    # Load saved data
    data = np.load(checkpoint_path + "_data.npz")

    # Render image
    print("Rendering Trajectory")
    with torch.no_grad():
        test_images, fig = render_images_in_poses(
            model,
            camera,
            pose_model,
            train_dataset,
            num_images=cfg.training.render_length,
            fix_heading = False
        )
        fig.clf()
        imageio.mimsave(
            os.path.join(out_folder, "render.gif"),
            [np.uint8(im * 255) for im in test_images],
        )

    # Animate poses
    print("Animating poses")
    animate_pose(
        data["pose"], 
        train_dataset.poses_gt.cpu().tensor(), 
        os.path.join(out_folder, "animate_poses.gif"), 
        cfg.plot.num_animate
    )
    plt.clf()

    # Epoch / Loss
    print("Animating poses")
    plot_params(
        data["loss"], 
        data["fov"], 
        os.path.join(out_folder, "loss_fov.png")
    )


@hydra.main(config_path="./configs", config_name="main", version_base=None)
def main(cfg: DictConfig):
    os.chdir(hydra.utils.get_original_cwd())

    if cfg.type == "render":
        render(cfg)
    elif cfg.type == "train":
        train(cfg)


if __name__ == "__main__":
    main()<|MERGE_RESOLUTION|>--- conflicted
+++ resolved
@@ -155,13 +155,8 @@
                         camera,
                         pose_model,
                         train_dataset,
-<<<<<<< HEAD
                         num_images=cfg.training.render_length,
                         fix_heading = False
-=======
-                        num_images=cfg.render_num_images,
-                        fix_heading = True
->>>>>>> 3f73cd2d
                     )
                     fig.savefig(f'results/training_{epoch}_traj.png')
                     fig.clf()
