--- conflicted
+++ resolved
@@ -1,22 +1,15 @@
 # General imports.
 import os
-<<<<<<< HEAD
-
-=======
 import random
->>>>>>> 834ef142
 import hydra
 import imageio
 import numpy as np
 import torch
 import tqdm
 from omegaconf import DictConfig
-<<<<<<< HEAD
-=======
 import sys
 from torchvision import transforms
 import matplotlib.pyplot as plt
->>>>>>> 834ef142
 
 from fish_nerf.models import volume_dict
 from fish_nerf.ray import (
@@ -33,21 +26,6 @@
 
 np.set_printoptions(suppress=True, precision=3)
 
-<<<<<<< HEAD
-# Some geometry that we need for conversions.
-R_ned_cam = (
-    torch.tensor([[0, 0, 1, 0], [1, 0, 0, 0], [0, 1, 0, 0], [0, 0, 0, 1]])
-    .view(4, 4)
-    .float()
-)
-
-=======
-# Local imports.
-sys.path.append('..')
-from image_resampling.mvs_utils.camera_models import LinearSphere
-from image_resampling.mvs_utils.shape_struct import ShapeStruct
-from utils.dataset import TartanAirDataset
->>>>>>> 834ef142
 
 # Model class containing:
 #   1) Implicit volume defining the scene
@@ -60,14 +38,6 @@
         super().__init__()
 
         # Create the camera model. These are the intrinsics. of the dataset.
-<<<<<<< HEAD
-        LinearSphere(
-            fov_degree=cfg.fov_degree,
-            shape_struct=ShapeStruct(256, 256),
-            in_to_tensor=False,
-            out_to_numpy=False,
-        )
-=======
         self.camera_model = LinearSphere(
                     fov_degree = cfg.data.fov_degree, 
                     shape_struct = ShapeStruct(256, 256),
@@ -82,7 +52,6 @@
                                     [1, 0, 0, 0],
                                     [0, 1, 0, 0],
                                     [0, 0, 0, 1]]).view(4, 4).float()
->>>>>>> 834ef142
 
         # Get implicit function from config
         self.implicit_fn = volume_dict[cfg.implicit_function.type](
@@ -193,26 +162,12 @@
         t_range = tqdm.tqdm(enumerate(train_dataloader))
 
         for iteration, batch in t_range:
-<<<<<<< HEAD
-            # Batches are not collated, so `batch` is a list of samples.
-            # Take the first one only. NOTE(yoraish): This means that a batch size
-            # larger than 1 passed to the torch.utils.data.DataLoader will be a
-            # waste of work, and the first sample in the batch will be used
-            # (and incorreectly so, since we'll try to index into the tensor and
-            # things will probably break).
-            image, pose = batch[0]
-            image = image.cuda().unsqueeze(0)
-            # TODO Setup camera
-            camera = None
-            camera = camera.cuda()
-=======
             image, pose = batch[0] # Batches are not collated, so `batch` is a list of samples. Take the first one only. NOTE(yoraish): This means that a batch size larger than 1 passed to the torch.utils.data.DataLoader will be a waste of work, and the first sample in the batch will be used (and incorreectly so, since we'll try to index into the tensor and things will probably break).
             seen_camera_poses.add(tuple(pose))
 
             # Transform image to tensor.
             image = image_transform(image)
             image = image.cuda().unsqueeze(0)
->>>>>>> 834ef142
 
             # Sample rays. The xy grid is of shape (2, N), where N is the number of rays. The first row is the x (column) coordinates, and the second row is the y (row) coordinates. By convention, the image origin is top left, and the x axis is to the right, and the y axis is down.
             pixel_coords, pixel_xys = get_random_pixels_from_image(
